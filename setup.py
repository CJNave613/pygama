--- conflicted
+++ resolved
@@ -82,13 +82,10 @@
     long_description='',
     packages=find_packages(),
     install_requires=[
-<<<<<<< HEAD
         'scimath',
         'numba',
-        'parse'
-=======
+        'parse',
         'GitPython'
->>>>>>> aa2a6bfc
     ],
     ext_modules=[CMakeExtension('pygama/cygama')],
     cmdclass=dict(build_ext=CMakeBuild),
