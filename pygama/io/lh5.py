import os
import numpy as np
import pandas as pd
import h5py
import fnmatch
import glob

def get_lh5_datatype_name(obj):
    """Get the LH5 datatype name of an LH5 object"""
    if type(obj) == Table: return 'table'
    if type(obj) == Struct: return 'struct'
    if type(obj) == Scalar: return get_lh5_datatype_name(obj.value)
    if np.isscalar(obj): return get_lh5_element_type(obj)
    if type(obj) == Array: return 'array'
    if type(obj) == FixedSizeArray: return 'fixedsize_array'
    if type(obj) == ArrayOfEqualSizedArrays: return 'array_of_equalsized_arrays'
    if type(obj) == VectorOfVectors: return 'array'
    print('Cannot determine LH5 datatype name for object of type', type(obj).__name__)
    return None


def get_lh5_element_type(obj):
    """Get the LH5 element type of a scalar or array"""
    if isinstance(obj, str): return 'string'
    if hasattr(obj, 'dtype'):
        kind = obj.dtype.kind
        if kind == '?' or obj.dtype.name == 'bool': return 'bool'
        #FIXME: pygama will call all uint8's "blobs" by this logic...
        if kind in ['b', 'B', 'V']: return 'blob'
        if kind in ['i', 'u', 'f']: return 'real'
        if kind == 'c': return 'complex'
        if kind in ['S', 'a', 'U']: return 'string'
    print('Cannot determine LH5 element_type for object of type', type(obj).__name__)
    return None


def parse_datatype(datatype):
    """Parse datatype string and return type, shape, elements"""
    if '{' not in datatype: return 'scalar', (), datatype

    # for other datatypes, need to parse the datatype string
    from parse import parse
    datatype, element_description = parse('{}{{{}}}', datatype)
    if datatype.endswith('>'): 
        datatype, dims = parse('{}<{}>', datatype)
        dims = [int(i) for i in dims.split(',')]
        return datatype, tuple(dims), element_description
    else: return datatype, None, element_description.split(',')


def load_nda(f_list, par_list, tb_in):
    """
    given a list of files, a list of LH5 table parameters, and the HDF5 path,
    return a numpy array with all values for each parameter.
    """
    sto = Store()
    par_data = {par : [] for par in par_list}
    for f in f_list:
        for par in par_list:
            data = sto.read_object(f'{tb_in}/{par}', f)
            if not data: continue
            par_data[par].append(data.nda)
    par_data = {par : np.concatenate(par_data[par]) for par in par_list}
    return par_data


def load_dfs(f_list, par_list, tb_in):
    """
    given a list of files (can use wildcards), a list of LH5 columns, and the
    HDF5 path, return a pandas DataFrame with all values for each parameter.
    """
    if isinstance(f_list, str): f_list = [f_list]
    # Expand wildcards
    f_list = [f for f_wc in f_list for f in sorted(glob.glob(f_wc))]

    return pd.DataFrame(load_nda(f_list, par_list, tb_in) )


class Struct(dict):
    """A dictionary with an optional set of attributes.

    Don't allow to instantiate with a dictionary -- have to add fields
    one-by-one using add_field() to keep datatype updated
    """
    # TODO: overload setattr to require add_field for setting?
    def __init__(self, obj_dict={}, attrs={}):
        self.update(obj_dict)
        self.attrs = {}
        self.attrs.update(attrs)
        if 'datatype' in self.attrs:
            if self.attrs['datatype'] != self.form_datatype():
                print(type(self).__name__ + ': Warning: datatype does not match obj_dict!')
                print('datatype: ', self.attrs['datatype'])
                print('obj_dict.keys(): ', obj_dict.keys())
                print('form_datatype(): ', self.form_datatype())
        else: self.attrs['datatype'] = self.form_datatype()


    def add_field(self, name, obj):
        self[name] = obj
        self.attrs['datatype'] = self.form_datatype()


    def form_datatype(self):
        datatype = get_lh5_datatype_name(self)
        datatype += '{' + ','.join(self.keys()) + '}'
        return datatype


class Table(Struct):
    """A special struct of array or subtable 'columns' of equal length."""
    # TODO: overload getattr to allow access to fields as object attributes?
    def __init__(self, size=None, col_dict={}, attrs={}):
        # if col_dict is not empty, its contents will be used directly in
        # the Table (not copied)
        super().__init__(obj_dict=col_dict, attrs=attrs)

        # if col_dict is not empty, set size according to it
        # if size is also supplied, resize all fields to match it
        if len(col_dict) > 0: self.resize(size)

        # if no col_dict, just set the size (default to 1024)
        else: self.size = size if size is not None else 1024

        # always start at loc=0
        self.loc = 0

    def __len__(self):
        return self.size

    def __len__(self):
        return self.size


    def resize(self, new_size = None, do_warn = False):
        # if new_size = None, use the size from the first field
        for field, obj in self.items():
            if new_size is None: new_size = len(obj)
            elif len(obj) != new_size:
                if do_warn:
                    print('warning: resizing field', field, 
                          'with size', len(obj), '!=', new_size)
                obj.resize(new_size)
        self.size = new_size


    def push_row(self):
        self.loc += 1


    def is_full(self):
        return self.loc >= self.size


    def clear(self):
        self.loc = 0


    def add_field(self, name, obj, use_obj_size=False, do_warn=True):
        if not hasattr(obj, '__len__'):
            print('Table: Error: cannot add field of type', type(obj).__name__)
            return

        # check / update sizes
        new_size = len(obj) if use_obj_size else self.size
        self.resize(new_size, do_warn)

        super().add_field(name, obj)


    def get_dataframe(self, *cols, copy=False):
        """Get a dataframe containing each of the columns given. If no columns
        are given, get include all fields as columns."""
        df = pd.DataFrame(copy=copy)
        if len(cols)==0:
            for col, dat in self.items():
                df[col] = dat.nda
        else:
            for col in cols:
                df[col] = self[col].nda
        return df


class Scalar:
    """Holds just a value and some attributes (datatype, units, ...)
    """
    def __init__(self, value, attrs={}):
        self.value = value
        self.attrs = {}
        self.attrs.update(attrs)
        if 'datatype' in self.attrs:
            if self.attrs['datatype'] != get_lh5_element_type(self.value):
                print('Scalar: Warning: datatype does not match value!')
                print('datatype: ', self.attrs['datatype'])
                print('type(value): ', type(value).__name__)
        else: self.attrs['datatype'] = get_lh5_element_type(self.value)


class Array:
    """Holds an ndarray and attributes
    """
    def __init__(self, nda=None, shape=None, dtype=None, attrs={}):
        self.nda = nda if nda is not None else np.empty(shape, dtype=dtype)
        self.dtype = self.nda.dtype
        self.attrs = {}
        self.attrs.update(attrs)
        if 'datatype' in self.attrs:
            if self.attrs['datatype'] != self.form_datatype():
                print(type(self).__name__ + ': Warning: datatype does not match nda!')
                print('datatype: ', self.attrs['datatype'])
                print('form_datatype(): ', self.form_datatype())
                print('dtype:', self.dtype)
        else: self.attrs['datatype'] = self.form_datatype()

    def __len__(self):
        return len(self.nda)

    def __len__(self):
        return len(self.nda)


    def resize(self, new_size):
        new_shape = (new_size,) + self.nda.shape[1:]
        self.nda.resize(new_shape)


    def form_datatype(self):
        dt = get_lh5_datatype_name(self)
        nD = str(len(self.nda.shape))
        et = get_lh5_element_type(self)
        return dt + '<' + nD + '>{' + et + '}'


class FixedSizeArray(Array):
    """An array of fixed-size arrays

    Arrays with guaranteed shape along axes > 0: for example, an array of
    vectors will always length 3 on axis 1, and it will never change from
    application to application.  This data type is used for optimized memory
    handling on some platforms. We are not that sophisticated so we are just
    storing this identification for .lh5 validity, i.e. for now this class is
    just an alias.
    """
    def __init__(self, *args, **kwargs):
        super().__init__(*args, **kwargs)
        

class ArrayOfEqualSizedArrays(Array):
    """An array of equal-sized arrays

    Arrays of equal size within a file but could be different from application
    to application. Canonical example: array of same-length waveforms.

    If shape is not "1D array of arrays of shape given by axes 1-N" (of nda)
    then specify the dimensionality split in the constructor.
    """
    def __init__(self, *args, dims=None, **kwargs):
        self.dims = dims
        super().__init__(*args, **kwargs)

    def __len__(self):
        return len(self.nda)

    def form_datatype(self):
        dt = get_lh5_datatype_name(self)
        nD = str(len(self.nda.shape))
        if self.dims is not None: nD = ','.join([str(i) for i in self.dims])
        et = get_lh5_element_type(self)
        return dt + '<' + nD + '>{' + et + '}'


class VectorOfVectors:
    """A variable-length array of variable-length arrays

    For now only a 1D vector of 1D vectors is supported. Internal representation
    is as two ndarrays, one to store the flattened data contiguosly and one to
    store the cumulative sum of lengths of each vector. 
    """ 
    def __init__(self, data_array=None, lensum_array=None, shape_guess=None, dtype=None, attrs={}):
        if lensum_array is None:
            self.lensum_array = Array(shape=(shape_guess[0],), dtype='uint32')
        else: self.lensum_array = lensum_array
        if data_array is None:
            length = np.prod(shape_guess)
            self.data_array = Array(shape=(length,), dtype=dtype)
        else: self.data_array = data_array
        self.dtype = self.data_array.dtype
        self.attrs = {}
        self.attrs.update(attrs)
        if 'datatype' in self.attrs:
            if self.attrs['datatype'] != self.form_datatype():
                print('VectorOfVectors: Warning: datatype does not match dtype!')
                print('datatype: ', self.attrs['datatype'])
                print('form_datatype(): ', self.form_datatype())
        else: self.attrs['datatype'] = self.form_datatype()

    def __len__(self):
        return len(self.lensum_array)

    def __len__(self):
        return len(self.lensum_array)


    def resize(self, new_size):
        self.lensum_array.resize(new_size)


    def form_datatype(self):
        et = get_lh5_element_type(self)
        return 'array<1>{array<1>{' + et + '}}'


    def set_vector(self, i_vec, nda):
        """Insert vector nda at location i_vec.

        self.data_array is doubled in length until nda can be appended to it.
        """
        if i_vec<0 or i_vec>len(self.lensum_array.nda)-1:
            print('VectorOfVectors: Error: bad i_vec', i_vec)
            return 
        if len(nda.shape) != 1:
            print('VectorOfVectors: Error: nda had bad shape', nda.shape)
            return
        start = 0 if i_vec == 0 else self.lensum_array.nda[i_vec-1]
        end = start + len(nda)
        while end >= len(self.data_array.nda):
            self.data_array.nda.resize(2*len(self.data_array.nda))
        self.data_array.nda[start:end] = nda
        self.lensum_array.nda[i_vec] = end


class Store:
    def __init__(self, base_path='', keep_open=False):
        self.base_path = base_path
        self.keep_open = keep_open
        self.files = {}


    def gimme_file(self, lh5_file, mode):
        if isinstance(lh5_file, h5py.File): return lh5_file
        if lh5_file in self.files.keys(): return self.files[lh5_file]
        if self.base_path != '': full_path = self.base_path + '/' + lh5_file
        else: full_path = lh5_file
        if mode != 'r':
            directory = os.path.dirname(full_path)
            if directory != '' and not os.path.exists(directory): 
                os.makedirs(directory)
        h5f = h5py.File(full_path, mode)
        if self.keep_open: self.files[lh5_file] = h5f
        return h5f


    def gimme_group(self, group, base_group, grp_attrs=None):
        if isinstance(group, h5py.Group): return group
        if group in base_group: return base_group[group]
        group = base_group.create_group(group)
        if grp_attrs is not None: group.attrs.update(grp_attrs)
        return group


    def ls(self, lh5_file, group_path=''):
        """Print a list of the group names in the lh5 file in the style of a
        Unix ls command. Supports wildcards."""
        # To use recursively, make lh5_file a h5group instead of a string
        if isinstance(lh5_file, str):
            lh5_file = self.gimme_file(lh5_file, 'r')
            
            
        if group_path=='':
            group_path='*'
            
            
        
        splitpath = group_path.split('/', 1)
        matchingkeys = fnmatch.filter(lh5_file.keys(), splitpath[0])
        ret = []
        
        
        if len(splitpath)==1:
            
            return matchingkeys
        else:
            ret = []
            for key in matchingkeys:
                ret.extend([key + '/' + path for path in self.ls(lh5_file[key], splitpath[1])])
            return ret

            
    def read_object(self, name, lh5_file, start_row=0, n_rows=None, obj_buf=None):
        """
        Returns tuple (obj, n_rows_read) for data at path=name in lh5_file
        obj is an lh5 object. If obj_buf is provided, obj = obj_buf
        Set start_row, n_rows to read out a subset of the first data axis (when possible).
        When n_rows are requested but fewer are available, this will be
        reflected in n_rows_read.
        n_rows will be returned as '1' for objects that don't have rows.
        """
        #TODO: implement obj_buf. Ian's idea: add an iterator so one can do
        #      something like
        #      for data in lh5iterator(file, chunksize, nentries, ...):
        #          proc.execute()

        h5f = self.gimme_file(lh5_file, 'r')
        if name not in h5f:
            print('Store:', name, "not in", lh5_file)
            return None, 0

        # get the datatype
        if 'datatype' not in h5f[name].attrs:
            print('Store:', name, 'in file', lh5_file, 'is missing the datatype attribute')
            return None, 0
        datatype = h5f[name].attrs['datatype']
        datatype, shape, elements = parse_datatype(datatype)

        # scalars are dim-0 datasets
        if datatype == 'scalar': 
            if obj_buf is not None:
                print("obj_buf not implemented for scalars.  Returning new object")
            if elements == 'bool':
                return Scalar(value=np.bool(h5f[name][()]), attrs=h5f[name].attrs), 1
            return Scalar(value=h5f[name][()], attrs=h5f[name].attrs), 1

        # recursively build a struct, return as a dictionary
        if datatype == 'struct':
            if obj_buf is not None:
                print("obj_buf not implemented for structs.  Returning new object")
            obj_dict = {}
            for field in elements:
                obj_dict[field] = self.read_object(name+'/'+field, h5f, start_row, n_rows)
            return Struct(obj_dict=obj_dict, attrs=h5f[name].attrs), 1

        # read a table into a dataframe
        if datatype == 'table':
            col_dict = {}
<<<<<<< HEAD

            # read out each of the fields
            rows_read = []
            for field in elements:
                fld_buf = None
                if obj_buf is not None:
                    if not isinstance(obj_buf, Table) or field not in obj_buf:
                        print("obj_buf for Table", name, 
                              "not formatted correctly. returning new object")
                        obj_buf = None
                    else: 
                        if n_rows is None: n_rows = len(obj_buf)
                        fld_buf = obj_buf[name]
                col_dict[field], n_rows_read = self.read_object(name+'/'+field, 
                                                                h5f, 
                                                                start_row=start_row, 
                                                                n_rows=n_rows,
                                                                obj_buf=fld_buf)
                rows_read.append(n_rows_read)

            # fields have been read out, now return a table
            if obj_buf is None: 
                return Table(col_dict=col_dict, attrs=h5f[name].attrs)
            else:
                # We have read all fields into the object buffer. Run
                # checks: All columns should be the same size. So update
                # table's size but warn if any mismatches are found
                obj_buf.resize(do_warn=True)
                #check attributes
                if set(obj_buf.attrs.keys()) != set(h5f[name].attrs.keys):
                    print('warning: attrs mismatch')
                    print('obj_buf.attrs:', obj_buf.attrs)
                    print('h5f['+name+'].attrs:', h5f[name].attrs)
                return obj_buf
=======
            size = None
            for field in elements:
                el = self.read_object(name+'/'+field, 
                                      h5f, 
                                      start_row=start_row, 
                                      n_rows=n_rows)
                col_dict[field] = el
                if size is None: size = len(el)
                elif size != len(el):
                    print("Warning: column", field, "has a different length from the rest of the table")
            return Table(size=size, col_dict=col_dict, attrs=h5f[name].attrs)
>>>>>>> bc6db343

        # read out vector of vectors of different size
        if elements.startswith('array'):
            if obj_buf is not None:
                if not isinstance(obj_buf, VectorOfVectors):
                    print("obj_buf for", name, "not a VectorOfVectors. returning new object")
                    obj_buf = None
                elif n_rows is None: n_rows = len(obj_buf)
            lensum_buf = None if obj_buf is None else obj_buf.lensum_array
            da_start = 0 if start_row == 0 else h5f[name+'/cumulative_length'][start_row-1]
            lensum_array = self.read_object(name+'/cumulative_length', 
                                            h5f, 
                                            start_row=start_row, 
                                            n_rows=n_rows,
                                            obj_buf=lensum_buf)
            da_nrows = lensum_array.nda[-1] - da_start
            da_buf = None if obj_buf is None else obj_buf.data_array
            data_array = self.read_object(name+'/flattened_data', 
                                          h5f, 
                                          start_row=da_start, 
                                          n_rows=da_nrows
                                          obj_buf=da_buf)
            if obj_buf is not None: return obj_buf
            return VectorOfVectors(data_array=data_array, 
                                   lensum_array=lensum_array, 
                                   attrs=h5f[name].attrs)


        # read out all arrays by slicing
        if 'array' in datatype:
            if obj_buf is not None:
                if not isinstance(obj_buf, Array):
                    print("obj_buf for", name, "not an Array. returning new object")
                    obj_buf = None
                elif n_rows is None: n_rows = len(obj_buf)
            ds_n_rows = h5f[name].shape[0]
            if n_rows is None or n_rows > ds_n_rows - start_row: 
                n_rows = ds_n_rows - start_row
            nda = h5f[name][start_row:start_row+n_rows]
            if elements == 'bool': nda = nda.astype(np.bool)
            attrs=h5f[name].attrs
            if datatype == 'array': 
                return Array(nda=nda, attrs=attrs)
            if datatype == 'fixedsize_array': 
                return FixedSizeArray(nda=nda, attrs=attrs)
            if datatype == 'array_of_equalsized_arrays': 
                return ArrayOfEqualSizedArrays(nda=nda, dims=shape, attrs=attrs)

        print('Store: don\'t know how to read datatype', datatype)
        return None


    def write_object(self, obj, name, lh5_file, group='/', start_row=0, n_rows=None, append=True):
        """Write an object into an lh5_file

        obj should be a LH5 object. 

        Set append to true for non-scalar objects if you want to append along
        axis 0 (the first dimension) (or axis 0 of non-scalar subfields of
        structs)
        """
        lh5_file = self.gimme_file(lh5_file, mode = 'a' if append else 'r+')
        group = self.gimme_group(group, lh5_file)

        # FIXME: fail if trying to overwrite an existing object without appending?
        # FIXME: even in append mode, if you try to overwrite a ds, it will fail
        # unless you delete the ds first

        # struct or table
        if isinstance(obj, Struct):
            group = self.gimme_group(name, group, grp_attrs=obj.attrs)
            fields = obj.keys()
            for field in obj.keys():
                self.write_object(obj[field], 
                                  field, 
                                  lh5_file, 
                                  group, 
                                  start_row=start_row,
                                  n_rows=n_rows,
                                  append=append)
            return

        # scalars
        elif isinstance(obj, Scalar):
            ds = group.create_dataset(name, shape=(), data=obj.value)
            ds.attrs.update(obj.attrs)
            return

 
        # vector of vectors
        elif isinstance(obj, VectorOfVectors):
            group = self.gimme_group(name, group, grp_attrs=obj.attrs)
            if n_rows is None or n_rows > obj.lensum_array.nda.shape[0] - start_row:
                n_rows = obj.lensum_array.nda.shape[0] - start_row
            self.write_object(obj.lensum_array,
                              'cumulative_length', 
                              lh5_file, 
                              group, 
                              start_row=start_row,
                              n_rows=n_rows,
                              append=append)
            # now write data array. Only write rows with data.
            da_start = 0 if start_row == 0 else obj.lensum_array.nda[start_row-1]
            da_n_rows = obj.lensum_array.nda[n_rows-1] - da_start
            self.write_object(obj.data_array,
                              'flattened_data', 
                              lh5_file, 
                              group, 
                              start_row=da_start,
                              n_rows=da_n_rows,
                              append=append)
            return

        # if we get this far, must be one of the Array types
        elif isinstance(obj, Array): 
            if n_rows is None or n_rows > obj.nda.shape[0] - start_row:
                n_rows = obj.nda.shape[0] - start_row
            nda = obj.nda[start_row:start_row+n_rows]
            if nda.dtype.name == 'bool': nda = nda.astype(np.uint8)
            # need to create dataset from ndarray the first time for speed
            # creating an empty dataset and appending to that is super slow!
            if not append or name not in group:
                maxshape = list(nda.shape)
                maxshape[0] = None
                maxshape = tuple(maxshape)
                ds = group.create_dataset(name, data=nda, maxshape=maxshape)
                ds.attrs.update(obj.attrs)
                return
            
            # Now append
            ds = group[name]
            old_len = ds.shape[0]
            add_len = nda.shape[0]
            ds.resize(old_len + add_len, axis=0)
            ds[-add_len:] = nda
            return

        else:
            print('Store: do not know how to write', name, 'of type', type(obj).__name__)
            return<|MERGE_RESOLUTION|>--- conflicted
+++ resolved
@@ -432,7 +432,6 @@
         # read a table into a dataframe
         if datatype == 'table':
             col_dict = {}
-<<<<<<< HEAD
 
             # read out each of the fields
             rows_read = []
@@ -467,19 +466,6 @@
                     print('obj_buf.attrs:', obj_buf.attrs)
                     print('h5f['+name+'].attrs:', h5f[name].attrs)
                 return obj_buf
-=======
-            size = None
-            for field in elements:
-                el = self.read_object(name+'/'+field, 
-                                      h5f, 
-                                      start_row=start_row, 
-                                      n_rows=n_rows)
-                col_dict[field] = el
-                if size is None: size = len(el)
-                elif size != len(el):
-                    print("Warning: column", field, "has a different length from the rest of the table")
-            return Table(size=size, col_dict=col_dict, attrs=h5f[name].attrs)
->>>>>>> bc6db343
 
         # read out vector of vectors of different size
         if elements.startswith('array'):
